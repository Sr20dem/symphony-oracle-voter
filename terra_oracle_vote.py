--- conflicted
+++ resolved
@@ -1,543 +1,477 @@
-# -*- coding: utf-8 -*-
-
-### WARNING : this script is for terra blockchain with version v0.3.0+ ###
-
-import json
-import time
-import subprocess
-from multiprocessing import Pool
-import sys
-# installation required
-import requests
-import hashlib
-
-# user setup
-telegram_token = ""
-telegram_chat_id = ""
-stop_oracle_trigger_recent_diverge = 0.1 # stop oracle when price change exceeds stop_oracle_trigger
-stop_oracle_trigger_exchange_diverge = 0.1 # stop oracle when price change exceeds stop_oracle_trigger
-bid_ask_spread_max = 0.05 # vote negative price when bid-ask price is wider than bid_ask_spread_max
-pause_broadcast = 1.0
-feeder = "" # oracle feeder address
-validator = "" # validator address
-key_name = ""
-key_password = ""
-fee_denom = "ukrw"
-fee_gas = "150000"
-fee_amount = "1500"
-home_cli = "/home/ubuntu/.terracli"
-node = "tcp://52.78.69.160:26657" # node to broadcast the txs
-terracli = "sudo /home/ubuntu/go/bin/terracli" # path to terracli binary
-rpc_address = "https://soju-lcd.terra.dev/" # rpc to receive swap price information
-coinone_share_default = 0.60 # default coinone weight
-gopax_share_default = 0.20 # default gopax weight
-gdac_share_default = 0.20 # default gdac weight
-price_divergence_alert = False
-vwma_period = 3*60 # in seconds
-
-# parameters
-fx_map = {"uusd":"USDUSD","ukrw":"USDKRW","usdr":"USDSDR","umnt":"USDMNT"}
-active_candidate = ["uusd","ukrw","usdr","umnt"]
-hardfix_active_set = ["uusd","ukrw","usdr","umnt"] # hardfix the active set. does not care about stop_oracle_trigger_recent_diverge
-chain_id = "soju-0012"
-round_block_num = 5.0
-
-# set last update time
-last_height = 0
-
-def printandflush(message):
-    print(message)
-    sys.stdout.flush()
-
-def get_current_prevotes(denom):
-    try:
-        result = json.loads(requests.get(str(rpc_address) + "oracle/denoms/" + str(denom) + "/prevotes").text)
-        return result
-    except:
-        printandflush("get current prevotes error!")
-        return False
-
-def get_current_votes(denom):
-    try:
-        result = json.loads(requests.get(str(rpc_address) + "oracle/denoms/" + str(denom) + "/votes").text)
-        return result
-    except:
-        printandflush("get current votes error!")
-        return False
-
-def get_data(source):
-    if source=="get_fx_rate":
-        return get_fx_rate()
-    elif source=="get_sdr_rate":
-        return get_sdr_rate()
-    elif source=="get_coinone_luna_price":
-        return get_coinone_luna_price()
-    elif source=="get_gopax_luna_price":
-        return get_gopax_luna_price()
-    elif source=="get_gdac_luna_price":
-        return get_gdac_luna_price()
-    elif source=="get_swap_price":
-        return get_swap_price()
-
-# get latest block info
-def get_latest_block():
-    err_flag = False
-    try:
-        result = json.loads(requests.get(str(rpc_address) + "blocks/latest").text)
-        latest_block_height = int(result["block_meta"]["header"]["height"])
-        latest_block_time = result["block_meta"]["header"]["time"]
-    except:
-        printandflush("get block height error!")
-        err_flag = True
-        latest_block_height = None
-        latest_block_time = None
-    return err_flag, latest_block_height, latest_block_time
-
-# get real fx rates
-def get_fx_rate():
-    err_flag = False
-    try:
-        # get currency rate
-        url = "https://www.freeforexapi.com/api/live?pairs=USDUSD,USDKRW,USDEUR,USDCNY,USDJPY,USDMNT"
-        api_result = json.loads(requests.get(url).text)
-        real_fx = {"USDUSD":1.0,"USDKRW":1.0,"USDEUR":1.0,"USDCNY":1.0,"USDJPY":1.0,"USDSDR":1.0, "USDMNT":1.0}
-        real_fx["USDUSD"] = float(api_result["rates"]["USDUSD"]["rate"])
-        real_fx["USDKRW"] = float(api_result["rates"]["USDKRW"]["rate"])
-        real_fx["USDEUR"] = float(api_result["rates"]["USDEUR"]["rate"])
-        real_fx["USDCNY"] = float(api_result["rates"]["USDCNY"]["rate"])
-        real_fx["USDJPY"] = float(api_result["rates"]["USDJPY"]["rate"])
-        real_fx["USDMNT"] = float(api_result["rates"]["USDMNT"]["rate"])
-    except:
-        printandflush("get currency rate error!")
-        err_flag = True
-        real_fx = None
-    return err_flag, real_fx
-
-# get real sdr rates
-def get_sdr_rate():
-    err_flag = False
-    try:
-    # get sdr
-        url = "https://www.imf.org/external/np/fin/data/rms_five.aspx?tsvflag=Y"
-        scrap_start = 'U.S. dollar'
-        scrap_result = requests.get(url).text
-        scrap_cuthead = scrap_result[scrap_result.index(scrap_start) + len(scrap_start):]
-        sdr_rate = float(scrap_cuthead[:12])
-    except:
-        printandflush("get sdr rate error!")
-        err_flag = True
-        sdr_rate = None
-    return err_flag, sdr_rate
-
-# get coinone luna krw price
-def get_coinone_luna_price():
-    err_flag = False
-    try:
-        if vwma_period>1:
-            url = "https://api.coinone.co.kr/trades/?currency=luna"
-            luna_result = json.loads(requests.get(url).text)["completeOrders"]
-            hist_price = []
-            sum_price_volume = 0
-            sum_volume = 0
-            now_time = float(time.time())
-            for row in luna_result:
-                if now_time - float(row['timestamp']) < vwma_period:
-                    sum_price_volume += float(row["price"])*float(row["qty"])
-                    sum_volume += float(row["qty"])
-                else:
-                    break
-            askprice = sum_price_volume / sum_volume
-            bidprice = sum_price_volume / sum_volume
-        else:
-            url = "https://api.coinone.co.kr/orderbook/?currency=luna&format=json"
-            luna_result = json.loads(requests.get(url).text)
-            askprice = float(luna_result["ask"][0]["price"])
-            bidprice = float(luna_result["bid"][0]["price"])
-        midprice = (askprice + bidprice)/2.0
-        luna_price = {"base_currency":"ukrw","exchange":"coinone","askprice":askprice,"bidprice":bidprice,"midprice":midprice}
-        luna_base = "USDKRW"
-        luna_midprice_krw = float(luna_price["midprice"])
-    except:
-        printandflush("get coinone luna/krw price error!")
-        err_flag = True
-        luna_price = None
-        luna_base = None
-        luna_midprice_krw = None
-    return err_flag, luna_price, luna_base, luna_midprice_krw
-
-# get gopax luna krw price
-def get_gopax_luna_price():
-    err_flag = False
-    try:
-        # get luna/krw
-        url = "https://api.gopax.co.kr/trading-pairs/LUNA-KRW/book"
-        luna_result = json.loads(requests.get(url).text)
-        askprice = float(luna_result["ask"][0][1])
-        bidprice = float(luna_result["bid"][0][1])
-        midprice = (askprice + bidprice)/2.0
-        luna_price = {"base_currency":"ukrw","exchange":"gopax","askprice":askprice,"bidprice":bidprice,"midprice":midprice}
-        luna_base = "USDKRW"
-        luna_midprice_krw = float(luna_price["midprice"])
-    except:
-        printandflush("get gopax luna/krw price error!")
-        err_flag = True
-        luna_price = None
-        luna_base = None
-        luna_midprice_krw = None
-    return err_flag, luna_price, luna_base, luna_midprice_krw
-
-# get gdac luna krw price
-def get_gdac_luna_price():
-    err_flag = False
-    try:
-        # get luna/krw
-        url = "https://partner.gdac.com/v0.4/public/orderbook?pair=LUNA%2FKRW"
-        luna_result = json.loads(requests.get(url).text)
-        askprice = float(luna_result["ask"][0]["price"])
-        bidprice = float(luna_result["bid"][0]["price"])
-        midprice = (askprice + bidprice)/2.0
-        luna_price = {"base_currency":"ukrw","exchange":"gdac","askprice":askprice,"bidprice":bidprice,"midprice":midprice}
-        luna_base = "USDKRW"
-        luna_midprice_krw = float(luna_price["midprice"])
-    except:
-        printandflush("get gopax luna/krw price error!")
-        err_flag = True
-        luna_price = None
-        luna_base = None
-        luna_midprice_krw = None
-    return err_flag, luna_price, luna_base, luna_midprice_krw
-
-# get swap price
-def get_swap_price():
-    err_flag = False
-<<<<<<< HEAD
-    swap_price = []
-    for currency in active:
-        try:
-            cmd = terracli + " query oracle exchange-rate " + currency + " --output json --chain-id " + chain_id + " --node " + node
-            price = float(subprocess.check_output(cmd,shell=True).decode("utf-8").replace('"', ''))
-            # print (price)
-            swap_price.append(price)
-        except:
-            printandflush("get swap price error!")
-            swap_price.append(0.00001)
-        time.sleep(0.5)
-=======
-    try:
-        result = json.loads(requests.get(str(rpc_address) + "oracle/denoms/exchange_rates").text)
-    except:
-        result = []
-        err_flag = True
->>>>>>> ed152f13
-
-    return err_flag, result
-
-def get_hash(salt, price, denom, validator):
-    m = hashlib.sha256()
-    m.update(bytes('{}:{}:{}:{}'.format(str(salt), str(price), str(denom), str(validator)),'utf-8'))
-    result = m.hexdigest()[:40]
-    return result
-
-def get_salt(string):
-    b_string = str(string).encode('utf-8')
-    try:
-        result = str(hashlib.sha256(b_string).hexdigest())[:4]
-    except:
-        result = False
-    return result
-
-def broadcast_prevote(hash):
-    msg_list = []
-    for denom in active:
-        msg_list.append({"type":"oracle/MsgExchangeRatePrevote","value":{"hash":str(hash[denom]),"denom":str(denom),"feeder":feeder,"validator":validator}})
-    tx_json = {"type":"core/StdTx","value":{"msg":msg_list,"fee":{"amount":[{"denom":fee_denom,"amount":fee_amount}],"gas":fee_gas},"signatures":[],"memo":""}}
-    printandflush("signing prevote...")
-    with open("tx_oracle_prevote.json","w+") as f:
-        f.write(json.dumps(tx_json))
-    time.sleep(0.5)
-    cmd = "echo " + key_password + " | " + terracli + " tx sign tx_oracle_prevote.json --from " + key_name + " --chain-id " + chain_id + " --home " + home_cli + " --node " + node
-    tx_json_signed = json.loads(subprocess.check_output(cmd,shell=True).decode("utf-8"))
-    # printandflush(tx_json_signed)
-    with open("tx_oracle_prevote_signed.json","w+") as f:
-        f.write(json.dumps(tx_json_signed))
-    time.sleep(0.5)
-    printandflush("broadcasting prevote...")
-    cmd = "echo " + key_password + " | " + terracli + " tx broadcast tx_oracle_prevote_signed.json --output json --from " + key_name + " --chain-id " + chain_id + " --home " + home_cli + " --node " + node
-    result = json.loads(subprocess.check_output(cmd,shell=True).decode("utf-8"))
-    return result
-
-def broadcast_all(vote_price, vote_salt, prevote_hash):
-    msg_list = []
-    hash_result = {}
-    for denom in active:
-        hash_result.update({denom:""})
-    for denom in active:
-        msg_list.append({"type":"oracle/MsgExchangeRateVote","value":{"exchange_rate":str(vote_price[denom]),"salt":str(vote_salt[denom]),"denom":denom,"feeder":feeder,"validator":validator}})
-        hash_result[denom] = get_hash(str(vote_salt[denom]), str(vote_price[denom]), denom, validator)
-    for denom in active:
-        msg_list.append({"type":"oracle/MsgExchangeRatePrevote","value":{"hash":str(prevote_hash[denom]),"denom":str(denom),"feeder":feeder,"validator":validator}})
-    tx_json = {"type":"core/StdTx","value":{"msg":msg_list,"fee":{"amount":[{"denom":fee_denom,"amount":fee_amount}],"gas":fee_gas},"signatures":[],"memo":""}}
-    printandflush("signing vote/prevote...")
-    with open("tx_oracle_vote_prevote.json","w+") as f:
-        f.write(json.dumps(tx_json))
-    time.sleep(0.5)
-    cmd = "echo " + key_password + " | " + terracli + " tx sign tx_oracle_vote_prevote.json --from " + key_name + " --chain-id " + chain_id + " --home " + home_cli + " --node " + node
-    tx_json_signed = json.loads(subprocess.check_output(cmd,shell=True).decode("utf-8"))
-    # printandflush(tx_json_signed)
-    with open("tx_oracle_vote_prevote_signed.json","w+") as f:
-        f.write(json.dumps(tx_json_signed))
-    time.sleep(0.5)
-    printandflush("broadcasting vote/prevote...")
-    cmd = "echo " + key_password + " | " + terracli + " tx broadcast tx_oracle_vote_prevote_signed.json --output json --from " + key_name + " --chain-id " + chain_id + " --home " + home_cli + " --node " + node
-    result = json.loads(subprocess.check_output(cmd,shell=True).decode("utf-8"))
-    return result
-
-# for journalctl prints need to be flushed otherwise you don't see errors as they occur
-def printandflush(message):
-    print(message)
-    sys.stdout.flush()
-
-main_err_flag = True
-while main_err_flag:
-    latest_block_err_flag, latest_block_height, latest_block_time = get_latest_block()
-    if latest_block_err_flag == False:
-        height = latest_block_height
-        if height>last_height:
-            main_err_flag = False
-            last_height=height
-    time.sleep(0.5)
-
-last_prevoted_round = 0
-
-while True:
-
-    main_err_flag = True
-    while main_err_flag:
-        latest_block_err_flag, latest_block_height, latest_block_time = get_latest_block()
-        if latest_block_err_flag == False:
-            height = latest_block_height
-            if height>last_height:
-                main_err_flag = False
-                last_height=height
-        time.sleep(0.5)
-
-    current_round = int(float(height-1)/round_block_num)
-    next_height_round = int(float(height)/round_block_num)
-
-    if next_height_round > last_prevoted_round and ((current_round+1)*round_block_num-height == 0 or (current_round+1)*round_block_num-height>3):
-
-        # get active set of denoms
-        res_swap = get_swap_price()
-        swap_price_err_flag, swap_price = res_swap
-        if swap_price["result"] == None: swap_price["result"] = []
-        if len(hardfix_active_set) == 0:
-            active = []
-            for denom in swap_price["result"]:
-                active.append(denom["denom"])
-        else:
-            active = hardfix_active_set
-        printandflush("active set : " + str(active))
-
-        # get external data
-        all_err_flag = False
-        ts = time.time()
-        p = Pool(5)
-        res_fx, res_sdr, res_coinone, res_gopax, res_gdac = p.map(get_data, ["get_fx_rate","get_sdr_rate","get_coinone_luna_price", "get_gopax_luna_price", "get_gdac_luna_price"])
-        p.close()
-        p.join()
-        fx_err_flag, real_fx = res_fx
-        sdr_err_flag, sdr_rate = res_sdr
-        real_fx["USDSDR"] = sdr_rate
-        coinone_err_flag, coinone_luna_price, coinone_luna_base, coinone_luna_midprice_krw = res_coinone
-        gopax_err_flag, gopax_luna_price, gopax_luna_base, gopax_luna_midprice_krw = res_gopax
-        gdac_err_flag, gdac_luna_price, gdac_luna_base, gdac_luna_midprice_krw = res_gdac
-        coinone_share = coinone_share_default
-        gopax_share = gopax_share_default
-        gdac_share = gdac_share_default
-
-<<<<<<< HEAD
-        if abs(1.0 - float(gopax_luna_midprice_krw)/float(coinone_luna_midprice_krw)) > stop_oracle_trigger_exchange_diverge:
-            gopax_share = 0
-            alarm_content = denom + " market price diversion at height " + str(height) + "! coinone_price:" + str("{0:.1f}".format(coinone_luna_midprice_krw)) + ", gopax_price:" + str("{0:.1f}".format(gopax_luna_midprice_krw))
-            alarm_content += "(percent_diff:" + str("{0:.4f}".format((coinone_luna_midprice_krw/gopax_luna_midprice_krw-1.0)*100.0)) + "%)"
-            printandflush(alarm_content)
-            try:
-                requestURL = "https://api.telegram.org/bot" + str(telegram_token) + "/sendMessage?chat_id=" + telegram_chat_id + "&text="
-                requestURL = requestURL + str(alarm_content)
-                response = requests.get(requestURL, timeout=1)
-            except:
-                pass
-=======
-        if fx_err_flag or sdr_err_flag or coinone_err_flag or swap_price_err_flag:
-            all_err_flag = True
->>>>>>> ed152f13
-        
-        if gopax_err_flag:
-            gopax_share = 0
-        if gdac_err_flag:
-            gdac_share = 0
-<<<<<<< HEAD
-            alarm_content = denom + " market price diversion at height " + str(height) + "! coinone_price:" + str("{0:.1f}".format(coinone_luna_midprice_krw)) + ", gdac_price:" + str("{0:.1f}".format(gdac_luna_midprice_krw))
-            alarm_content += "(percent_diff:" + str("{0:.4f}".format((coinone_luna_midprice_krw/gdac_luna_midprice_krw-1.0)*100.0)) + "%)"
-            printandflush(alarm_content)
-            try:
-                requestURL = "https://api.telegram.org/bot" + str(telegram_token) + "/sendMessage?chat_id=" + telegram_chat_id + "&text="
-                requestURL = requestURL + str(alarm_content)
-                response = requests.get(requestURL, timeout=1)
-            except:
-                pass
-=======
-        
-        if all_err_flag == False:
-
-            # ignore gopax if it diverge from coinone price or its bid-ask price is wider than bid_ask_spread_max
-            if gopax_share > 0:
-                if abs(1.0 - float(gopax_luna_midprice_krw)/float(coinone_luna_midprice_krw)) > stop_oracle_trigger_exchange_diverge or float(gopax_luna_price["askprice"])/float(gopax_luna_price["bidprice"]) - 1 > bid_ask_spread_max:
-                    gopax_share = 0
-                    if price_divergence_alert:
-                        alarm_content = denom + " market price diversion at height " + str(height) + "! coinone_price:" + str("{0:.1f}".format(coinone_luna_midprice_krw)) + ", gopax_price:" + str("{0:.1f}".format(gopax_luna_midprice_krw))
-                        alarm_content += "(percent_diff:" + str("{0:.4f}".format((coinone_luna_midprice_krw/gopax_luna_midprice_krw-1.0)*100.0)) + "%)"
-                        printandflush(alarm_content)
-                        try:
-                            requestURL = "https://api.telegram.org/bot" + str(telegram_token) + "/sendMessage?chat_id=" + telegram_chat_id + "&text="
-                            requestURL = requestURL + str(alarm_content)
-                            response = requests.get(requestURL, timeout=1)
-                        except:
-                            pass
-
-            # ignore gdac if it diverge from coinone price or its bid-ask price is wider than bid_ask_spread_max
-            if gdac_share > 0:
-                if abs(1.0 - float(gdac_luna_midprice_krw)/float(coinone_luna_midprice_krw)) > stop_oracle_trigger_exchange_diverge or float(gdac_luna_price["askprice"])/float(gdac_luna_price["bidprice"]) - 1 > bid_ask_spread_max:
-                    gdac_share = 0
-                    if price_divergence_alert:
-                        alarm_content = denom + " market price diversion at height " + str(height) + "! coinone_price:" + str("{0:.1f}".format(coinone_luna_midprice_krw)) + ", gdac_price:" + str("{0:.1f}".format(gdac_luna_midprice_krw))
-                        alarm_content += "(percent_diff:" + str("{0:.4f}".format((coinone_luna_midprice_krw/gdac_luna_midprice_krw-1.0)*100.0)) + "%)"
-                        printandflush(alarm_content)
-                        try:
-                            requestURL = "https://api.telegram.org/bot" + str(telegram_token) + "/sendMessage?chat_id=" + telegram_chat_id + "&text="
-                            requestURL = requestURL + str(alarm_content)
-                            response = requests.get(requestURL, timeout=1)
-                        except:
-                            pass
-            
-            # vote negative price if coinone bid-ask spread is wider than "bid_ask_spread_max"
-            if float(coinone_luna_price["askprice"])/float(coinone_luna_price["bidprice"]) - 1 > bid_ask_spread_max:
-                all_err_flag = True
->>>>>>> ed152f13
-
-        if all_err_flag == False:
-
-            # weighted average
-            luna_midprice_krw = (float(coinone_luna_midprice_krw)*coinone_share + float(gopax_luna_midprice_krw)*gopax_share + float(gdac_luna_midprice_krw)*gdac_share)/(coinone_share+gopax_share+gdac_share)
-            luna_base = coinone_luna_base
-        
-            # reorganize data
-            try:
-                # get swap price / market price
-                swap_price_compare = []
-                for currency in active:
-                    market_price = float(luna_midprice_krw * (real_fx[fx_map[currency]] / real_fx[luna_base]))
-                    this_swap_price = 0.00000001
-                    for denom in swap_price["result"]:
-                        if denom["denom"] == currency:
-                            this_swap_price = float(denom["amount"])
-                            break
-                    swap_price_compare.append({"market":currency,"swap_price":this_swap_price,"market_price":market_price})
-                result = {"index":int(ts/60), "timestamp":ts, "block_height":latest_block_height, "block_time":latest_block_time,"swap_price_compare":swap_price_compare, "real_fx":real_fx, "luna_price_list":[coinone_luna_price,gopax_luna_price]}
-            except:
-                printandflush("reorganize data error!")
-                all_err_flag = True
-        
-        if all_err_flag == False:
-
-            # prevote for current round
-            this_price = {}
-            this_hash = {}
-            this_salt = {}
-            for denom in active:
-                this_price.update({denom:0.0})
-                this_hash.update({denom:""})
-                this_salt.update({denom:""})
-
-            for denom in active:
-                for prices in result["swap_price_compare"]:
-                    if prices["market"] == denom:
-<<<<<<< HEAD
-                        # TODO: If prices diverge to much send negative price instead of stopping
-                        if abs(prices["market_price"]/prices["swap_price"]-1.0) <= stop_oracle_trigger_recent_diverge or len(hardfix_active_set) > 0:
-                            printandflush("prevoting " + denom + " : " + str(prices["market_price"]) + "(percent_change:" + str("{0:.4f}".format((prices["market_price"]/prices["swap_price"]-1.0)*100.0)) + "%)")
-                            salt_temp[denom] = get_salt(str(time.time()))
-                            price_temp[denom] = str("{0:.18f}".format(float(prices["market_price"])))
-                            hash_temp[denom] = get_hash(salt_temp[denom], price_temp[denom], denom, validator)
-                            break
-=======
-                        this_denom_err_flag = False
-                        if abs(prices["market_price"]/prices["swap_price"]-1.0) <= stop_oracle_trigger_recent_diverge:
-                            printandflush("prevoting " + denom + " : " + str(prices["market_price"]) + "(percent_change:" + str("{0:.4f}".format((prices["market_price"]/prices["swap_price"]-1.0)*100.0)) + "%)")
->>>>>>> ed152f13
-                        else:
-                            alarm_content = denom + " price diversion at height " + str(height) + "! market_price:" + str("{0:.4f}".format(prices["market_price"])) + ", swap_price:" + str("{0:.4f}".format(prices["swap_price"]))
-                            alarm_content += "(percent_change:" + str("{0:.4f}".format((prices["market_price"]/prices["swap_price"]-1.0)*100.0)) + "%)"
-                            printandflush(alarm_content)
-                            try:
-                                requestURL = "https://api.telegram.org/bot" + str(telegram_token) + "/sendMessage?chat_id=" + telegram_chat_id + "&text="
-                                requestURL = requestURL + str(alarm_content)
-                                response = requests.get(requestURL, timeout=1)
-                            except:
-                                pass
-<<<<<<< HEAD
-                            sys.exit()
-
-            if last_prevoted_round != current_round:
-                printandflush("we don't have any prevote to vote. only prevote...")
-                broadcast_prevote(hash_temp)
-            else:
-                # broadcast vote/prevote at the same time!
-                printandflush("broadcast vote/prevote at the same time...")
-                broadcast_all(this_price, this_salt, hash_temp)
-=======
-                            this_denom_err_flag = True
->>>>>>> ed152f13
-
-                        this_salt[denom] = get_salt(str(time.time()))
-                        if this_denom_err_flag == False: # vote negative when this_denom_err_flag == True
-                            this_price[denom] = str("{0:.18f}".format(float(prices["market_price"])))
-                        else:
-                            this_price[denom] = str("{0:.18f}".format(float(-1)))
-                        this_hash[denom] = get_hash(this_salt[denom], this_price[denom], denom, validator)
-                        break
-        
-        if all_err_flag == True: # vote negative when all_err_flag == True
-            for denom in active:
-                this_price[denom] = str("{0:.18f}".format(float(-1)))
-                this_hash[denom] = get_hash(this_salt[denom], this_price[denom], denom, validator)
-        
-        printandflush("start voting on height " + str(height+1))
-        if last_prevoted_round != current_round:
-            printandflush("we don't have any prevote to vote. only prevote...")
-            broadcast_prevote(this_hash)
-        else:
-            # broadcast vote/prevote at the same time!
-            printandflush("broadcast vote/prevote at the same time...")
-            broadcast_all(last_price, last_salt, this_hash)
-
-        time.sleep(pause_broadcast)
-
-        # update last_prevoted_round
-        last_prevoted_round = next_height_round
-        last_price = {}
-        last_salt = {}
-        for denom in active:
-            last_price.update({denom:0.0})
-            last_salt.update({denom:""})
-        for denom in active:
-            last_price[denom] = this_price[denom]
-            last_salt[denom] = this_salt[denom]
-        last_swap_price = []
-        for item in swap_price:
-            last_swap_price.append(item)
-
-    else:
-        printandflush(str(height) + " : wait " + str((current_round+1)*round_block_num-height) + " blocks until this round ends...")
-
-    time.sleep(1)
+# -*- coding: utf-8 -*-
+
+### WARNING : this script is for terra blockchain with version v0.3.0+ ###
+
+import json
+import time
+import subprocess
+from multiprocessing import Pool
+import sys
+# installation required
+import requests
+import hashlib
+
+# user setup
+telegram_token = ""
+telegram_chat_id = ""
+stop_oracle_trigger_recent_diverge = 0.1 # stop oracle when price change exceeds stop_oracle_trigger
+stop_oracle_trigger_exchange_diverge = 0.1 # stop oracle when price change exceeds stop_oracle_trigger
+bid_ask_spread_max = 0.05 # vote negative price when bid-ask price is wider than bid_ask_spread_max
+pause_broadcast = 1.0
+feeder = "" # oracle feeder address
+validator = "" # validator address
+key_name = ""
+key_password = ""
+fee_denom = "ukrw"
+fee_gas = "150000"
+fee_amount = "1500"
+home_cli = "/home/ubuntu/.terracli"
+node = "tcp://52.78.69.160:26657" # node to broadcast the txs
+terracli = "sudo /home/ubuntu/go/bin/terracli" # path to terracli binary
+rpc_address = "https://soju-lcd.terra.dev/" # rpc to receive swap price information
+coinone_share_default = 0.60 # default coinone weight
+gopax_share_default = 0.20 # default gopax weight
+gdac_share_default = 0.20 # default gdac weight
+price_divergence_alert = False
+vwma_period = 3*60 # in seconds
+
+# parameters
+fx_map = {"uusd":"USDUSD","ukrw":"USDKRW","usdr":"USDSDR","umnt":"USDMNT"}
+active_candidate = ["uusd","ukrw","usdr","umnt"]
+hardfix_active_set = ["uusd","ukrw","usdr","umnt"] # hardfix the active set. does not care about stop_oracle_trigger_recent_diverge
+chain_id = "soju-0012"
+round_block_num = 5.0
+
+# set last update time
+last_height = 0
+
+def printandflush(message):
+    print(message)
+    sys.stdout.flush()
+
+def get_current_prevotes(denom):
+    try:
+        result = json.loads(requests.get(str(rpc_address) + "oracle/denoms/" + str(denom) + "/prevotes").text)
+        return result
+    except:
+        printandflush("get current prevotes error!")
+        return False
+
+def get_current_votes(denom):
+    try:
+        result = json.loads(requests.get(str(rpc_address) + "oracle/denoms/" + str(denom) + "/votes").text)
+        return result
+    except:
+        printandflush("get current votes error!")
+        return False
+
+def get_data(source):
+    if source=="get_fx_rate":
+        return get_fx_rate()
+    elif source=="get_sdr_rate":
+        return get_sdr_rate()
+    elif source=="get_coinone_luna_price":
+        return get_coinone_luna_price()
+    elif source=="get_gopax_luna_price":
+        return get_gopax_luna_price()
+    elif source=="get_gdac_luna_price":
+        return get_gdac_luna_price()
+    elif source=="get_swap_price":
+        return get_swap_price()
+
+# get latest block info
+def get_latest_block():
+    err_flag = False
+    try:
+        result = json.loads(requests.get(str(rpc_address) + "blocks/latest").text)
+        latest_block_height = int(result["block_meta"]["header"]["height"])
+        latest_block_time = result["block_meta"]["header"]["time"]
+    except:
+        printandflush("get block height error!")
+        err_flag = True
+        latest_block_height = None
+        latest_block_time = None
+    return err_flag, latest_block_height, latest_block_time
+
+# get real fx rates
+def get_fx_rate():
+    err_flag = False
+    try:
+        # get currency rate
+        url = "https://www.freeforexapi.com/api/live?pairs=USDUSD,USDKRW,USDEUR,USDCNY,USDJPY,USDMNT"
+        api_result = json.loads(requests.get(url).text)
+        real_fx = {"USDUSD":1.0,"USDKRW":1.0,"USDEUR":1.0,"USDCNY":1.0,"USDJPY":1.0,"USDSDR":1.0, "USDMNT":1.0}
+        real_fx["USDUSD"] = float(api_result["rates"]["USDUSD"]["rate"])
+        real_fx["USDKRW"] = float(api_result["rates"]["USDKRW"]["rate"])
+        real_fx["USDEUR"] = float(api_result["rates"]["USDEUR"]["rate"])
+        real_fx["USDCNY"] = float(api_result["rates"]["USDCNY"]["rate"])
+        real_fx["USDJPY"] = float(api_result["rates"]["USDJPY"]["rate"])
+        real_fx["USDMNT"] = float(api_result["rates"]["USDMNT"]["rate"])
+    except:
+        printandflush("get currency rate error!")
+        err_flag = True
+        real_fx = None
+    return err_flag, real_fx
+
+# get real sdr rates
+def get_sdr_rate():
+    err_flag = False
+    try:
+    # get sdr
+        url = "https://www.imf.org/external/np/fin/data/rms_five.aspx?tsvflag=Y"
+        scrap_start = 'U.S. dollar'
+        scrap_result = requests.get(url).text
+        scrap_cuthead = scrap_result[scrap_result.index(scrap_start) + len(scrap_start):]
+        sdr_rate = float(scrap_cuthead[:12])
+    except:
+        printandflush("get sdr rate error!")
+        err_flag = True
+        sdr_rate = None
+    return err_flag, sdr_rate
+
+# get coinone luna krw price
+def get_coinone_luna_price():
+    err_flag = False
+    try:
+        if vwma_period>1:
+            url = "https://api.coinone.co.kr/trades/?currency=luna"
+            luna_result = json.loads(requests.get(url).text)["completeOrders"]
+            hist_price = []
+            sum_price_volume = 0
+            sum_volume = 0
+            now_time = float(time.time())
+            for row in luna_result:
+                if now_time - float(row['timestamp']) < vwma_period:
+                    sum_price_volume += float(row["price"])*float(row["qty"])
+                    sum_volume += float(row["qty"])
+                else:
+                    break
+            askprice = sum_price_volume / sum_volume
+            bidprice = sum_price_volume / sum_volume
+        else:
+            url = "https://api.coinone.co.kr/orderbook/?currency=luna&format=json"
+            luna_result = json.loads(requests.get(url).text)
+            askprice = float(luna_result["ask"][0]["price"])
+            bidprice = float(luna_result["bid"][0]["price"])
+        midprice = (askprice + bidprice)/2.0
+        luna_price = {"base_currency":"ukrw","exchange":"coinone","askprice":askprice,"bidprice":bidprice,"midprice":midprice}
+        luna_base = "USDKRW"
+        luna_midprice_krw = float(luna_price["midprice"])
+    except:
+        printandflush("get coinone luna/krw price error!")
+        err_flag = True
+        luna_price = None
+        luna_base = None
+        luna_midprice_krw = None
+    return err_flag, luna_price, luna_base, luna_midprice_krw
+
+# get gopax luna krw price
+def get_gopax_luna_price():
+    err_flag = False
+    try:
+        # get luna/krw
+        url = "https://api.gopax.co.kr/trading-pairs/LUNA-KRW/book"
+        luna_result = json.loads(requests.get(url).text)
+        askprice = float(luna_result["ask"][0][1])
+        bidprice = float(luna_result["bid"][0][1])
+        midprice = (askprice + bidprice)/2.0
+        luna_price = {"base_currency":"ukrw","exchange":"gopax","askprice":askprice,"bidprice":bidprice,"midprice":midprice}
+        luna_base = "USDKRW"
+        luna_midprice_krw = float(luna_price["midprice"])
+    except:
+        printandflush("get gopax luna/krw price error!")
+        err_flag = True
+        luna_price = None
+        luna_base = None
+        luna_midprice_krw = None
+    return err_flag, luna_price, luna_base, luna_midprice_krw
+
+# get gdac luna krw price
+def get_gdac_luna_price():
+    err_flag = False
+    try:
+        # get luna/krw
+        url = "https://partner.gdac.com/v0.4/public/orderbook?pair=LUNA%2FKRW"
+        luna_result = json.loads(requests.get(url).text)
+        askprice = float(luna_result["ask"][0]["price"])
+        bidprice = float(luna_result["bid"][0]["price"])
+        midprice = (askprice + bidprice)/2.0
+        luna_price = {"base_currency":"ukrw","exchange":"gdac","askprice":askprice,"bidprice":bidprice,"midprice":midprice}
+        luna_base = "USDKRW"
+        luna_midprice_krw = float(luna_price["midprice"])
+    except:
+        printandflush("get gopax luna/krw price error!")
+        err_flag = True
+        luna_price = None
+        luna_base = None
+        luna_midprice_krw = None
+    return err_flag, luna_price, luna_base, luna_midprice_krw
+
+# get swap price
+def get_swap_price():
+    err_flag = False
+    try:
+        result = json.loads(requests.get(str(rpc_address) + "oracle/denoms/exchange_rates").text)
+    except:
+        result = []
+        err_flag = True
+
+    return err_flag, result
+
+def get_hash(salt, price, denom, validator):
+    m = hashlib.sha256()
+    m.update(bytes('{}:{}:{}:{}'.format(str(salt), str(price), str(denom), str(validator)),'utf-8'))
+    result = m.hexdigest()[:40]
+    return result
+
+def get_salt(string):
+    b_string = str(string).encode('utf-8')
+    try:
+        result = str(hashlib.sha256(b_string).hexdigest())[:4]
+    except:
+        result = False
+    return result
+
+def broadcast_prevote(hash):
+    msg_list = []
+    for denom in active:
+        msg_list.append({"type":"oracle/MsgExchangeRatePrevote","value":{"hash":str(hash[denom]),"denom":str(denom),"feeder":feeder,"validator":validator}})
+    tx_json = {"type":"core/StdTx","value":{"msg":msg_list,"fee":{"amount":[{"denom":fee_denom,"amount":fee_amount}],"gas":fee_gas},"signatures":[],"memo":""}}
+    printandflush("signing prevote...")
+    with open("tx_oracle_prevote.json","w+") as f:
+        f.write(json.dumps(tx_json))
+    time.sleep(0.5)
+    cmd = "echo " + key_password + " | " + terracli + " tx sign tx_oracle_prevote.json --from " + key_name + " --chain-id " + chain_id + " --home " + home_cli + " --node " + node
+    tx_json_signed = json.loads(subprocess.check_output(cmd,shell=True).decode("utf-8"))
+    # printandflush(tx_json_signed)
+    with open("tx_oracle_prevote_signed.json","w+") as f:
+        f.write(json.dumps(tx_json_signed))
+    time.sleep(0.5)
+    printandflush("broadcasting prevote...")
+    cmd = "echo " + key_password + " | " + terracli + " tx broadcast tx_oracle_prevote_signed.json --output json --from " + key_name + " --chain-id " + chain_id + " --home " + home_cli + " --node " + node
+    result = json.loads(subprocess.check_output(cmd,shell=True).decode("utf-8"))
+    return result
+
+def broadcast_all(vote_price, vote_salt, prevote_hash):
+    msg_list = []
+    hash_result = {}
+    for denom in active:
+        hash_result.update({denom:""})
+    for denom in active:
+        msg_list.append({"type":"oracle/MsgExchangeRateVote","value":{"exchange_rate":str(vote_price[denom]),"salt":str(vote_salt[denom]),"denom":denom,"feeder":feeder,"validator":validator}})
+        hash_result[denom] = get_hash(str(vote_salt[denom]), str(vote_price[denom]), denom, validator)
+    for denom in active:
+        msg_list.append({"type":"oracle/MsgExchangeRatePrevote","value":{"hash":str(prevote_hash[denom]),"denom":str(denom),"feeder":feeder,"validator":validator}})
+    tx_json = {"type":"core/StdTx","value":{"msg":msg_list,"fee":{"amount":[{"denom":fee_denom,"amount":fee_amount}],"gas":fee_gas},"signatures":[],"memo":""}}
+    printandflush("signing vote/prevote...")
+    with open("tx_oracle_vote_prevote.json","w+") as f:
+        f.write(json.dumps(tx_json))
+    time.sleep(0.5)
+    cmd = "echo " + key_password + " | " + terracli + " tx sign tx_oracle_vote_prevote.json --from " + key_name + " --chain-id " + chain_id + " --home " + home_cli + " --node " + node
+    tx_json_signed = json.loads(subprocess.check_output(cmd,shell=True).decode("utf-8"))
+    # printandflush(tx_json_signed)
+    with open("tx_oracle_vote_prevote_signed.json","w+") as f:
+        f.write(json.dumps(tx_json_signed))
+    time.sleep(0.5)
+    printandflush("broadcasting vote/prevote...")
+    cmd = "echo " + key_password + " | " + terracli + " tx broadcast tx_oracle_vote_prevote_signed.json --output json --from " + key_name + " --chain-id " + chain_id + " --home " + home_cli + " --node " + node
+    result = json.loads(subprocess.check_output(cmd,shell=True).decode("utf-8"))
+    return result
+
+
+main_err_flag = True
+while main_err_flag:
+    latest_block_err_flag, latest_block_height, latest_block_time = get_latest_block()
+    if latest_block_err_flag == False:
+        height = latest_block_height
+        if height>last_height:
+            main_err_flag = False
+            last_height=height
+    time.sleep(0.5)
+
+last_prevoted_round = 0
+
+while True:
+
+    main_err_flag = True
+    while main_err_flag:
+        latest_block_err_flag, latest_block_height, latest_block_time = get_latest_block()
+        if latest_block_err_flag == False:
+            height = latest_block_height
+            if height>last_height:
+                main_err_flag = False
+                last_height=height
+        time.sleep(0.5)
+
+    current_round = int(float(height-1)/round_block_num)
+    next_height_round = int(float(height)/round_block_num)
+
+    if next_height_round > last_prevoted_round and ((current_round+1)*round_block_num-height == 0 or (current_round+1)*round_block_num-height>3):
+
+        # get active set of denoms
+        res_swap = get_swap_price()
+        swap_price_err_flag, swap_price = res_swap
+        if swap_price["result"] == None: swap_price["result"] = []
+        if len(hardfix_active_set) == 0:
+            active = []
+            for denom in swap_price["result"]:
+                active.append(denom["denom"])
+        else:
+            active = hardfix_active_set
+        printandflush("active set : " + str(active))
+
+        # get external data
+        all_err_flag = False
+        ts = time.time()
+        p = Pool(5)
+        res_fx, res_sdr, res_coinone, res_gopax, res_gdac = p.map(get_data, ["get_fx_rate","get_sdr_rate","get_coinone_luna_price", "get_gopax_luna_price", "get_gdac_luna_price"])
+        p.close()
+        p.join()
+        fx_err_flag, real_fx = res_fx
+        sdr_err_flag, sdr_rate = res_sdr
+        real_fx["USDSDR"] = sdr_rate
+        coinone_err_flag, coinone_luna_price, coinone_luna_base, coinone_luna_midprice_krw = res_coinone
+        gopax_err_flag, gopax_luna_price, gopax_luna_base, gopax_luna_midprice_krw = res_gopax
+        gdac_err_flag, gdac_luna_price, gdac_luna_base, gdac_luna_midprice_krw = res_gdac
+        coinone_share = coinone_share_default
+        gopax_share = gopax_share_default
+        gdac_share = gdac_share_default
+
+        if fx_err_flag or sdr_err_flag or coinone_err_flag or swap_price_err_flag:
+            all_err_flag = True
+        
+        if gopax_err_flag:
+            gopax_share = 0
+        if gdac_err_flag:
+            gdac_share = 0
+        
+        if all_err_flag == False:
+
+            # ignore gopax if it diverge from coinone price or its bid-ask price is wider than bid_ask_spread_max
+            if gopax_share > 0:
+                if abs(1.0 - float(gopax_luna_midprice_krw)/float(coinone_luna_midprice_krw)) > stop_oracle_trigger_exchange_diverge or float(gopax_luna_price["askprice"])/float(gopax_luna_price["bidprice"]) - 1 > bid_ask_spread_max:
+                    gopax_share = 0
+                    if price_divergence_alert:
+                        alarm_content = denom + " market price diversion at height " + str(height) + "! coinone_price:" + str("{0:.1f}".format(coinone_luna_midprice_krw)) + ", gopax_price:" + str("{0:.1f}".format(gopax_luna_midprice_krw))
+                        alarm_content += "(percent_diff:" + str("{0:.4f}".format((coinone_luna_midprice_krw/gopax_luna_midprice_krw-1.0)*100.0)) + "%)"
+                        printandflush(alarm_content)
+                        try:
+                            requestURL = "https://api.telegram.org/bot" + str(telegram_token) + "/sendMessage?chat_id=" + telegram_chat_id + "&text="
+                            requestURL = requestURL + str(alarm_content)
+                            response = requests.get(requestURL, timeout=1)
+                        except:
+                            pass
+
+            # ignore gdac if it diverge from coinone price or its bid-ask price is wider than bid_ask_spread_max
+            if gdac_share > 0:
+                if abs(1.0 - float(gdac_luna_midprice_krw)/float(coinone_luna_midprice_krw)) > stop_oracle_trigger_exchange_diverge or float(gdac_luna_price["askprice"])/float(gdac_luna_price["bidprice"]) - 1 > bid_ask_spread_max:
+                    gdac_share = 0
+                    if price_divergence_alert:
+                        alarm_content = denom + " market price diversion at height " + str(height) + "! coinone_price:" + str("{0:.1f}".format(coinone_luna_midprice_krw)) + ", gdac_price:" + str("{0:.1f}".format(gdac_luna_midprice_krw))
+                        alarm_content += "(percent_diff:" + str("{0:.4f}".format((coinone_luna_midprice_krw/gdac_luna_midprice_krw-1.0)*100.0)) + "%)"
+                        printandflush(alarm_content)
+                        try:
+                            requestURL = "https://api.telegram.org/bot" + str(telegram_token) + "/sendMessage?chat_id=" + telegram_chat_id + "&text="
+                            requestURL = requestURL + str(alarm_content)
+                            response = requests.get(requestURL, timeout=1)
+                        except:
+                            pass
+            
+            # vote negative price if coinone bid-ask spread is wider than "bid_ask_spread_max"
+            if float(coinone_luna_price["askprice"])/float(coinone_luna_price["bidprice"]) - 1 > bid_ask_spread_max:
+                all_err_flag = True
+
+        if all_err_flag == False:
+
+            # weighted average
+            luna_midprice_krw = (float(coinone_luna_midprice_krw)*coinone_share + float(gopax_luna_midprice_krw)*gopax_share + float(gdac_luna_midprice_krw)*gdac_share)/(coinone_share+gopax_share+gdac_share)
+            luna_base = coinone_luna_base
+        
+            # reorganize data
+            try:
+                # get swap price / market price
+                swap_price_compare = []
+                for currency in active:
+                    market_price = float(luna_midprice_krw * (real_fx[fx_map[currency]] / real_fx[luna_base]))
+                    this_swap_price = 0.00000001
+                    for denom in swap_price["result"]:
+                        if denom["denom"] == currency:
+                            this_swap_price = float(denom["amount"])
+                            break
+                    swap_price_compare.append({"market":currency,"swap_price":this_swap_price,"market_price":market_price})
+                result = {"index":int(ts/60), "timestamp":ts, "block_height":latest_block_height, "block_time":latest_block_time,"swap_price_compare":swap_price_compare, "real_fx":real_fx, "luna_price_list":[coinone_luna_price,gopax_luna_price]}
+            except:
+                printandflush("reorganize data error!")
+                all_err_flag = True
+        
+        if all_err_flag == False:
+
+            # prevote for current round
+            this_price = {}
+            this_hash = {}
+            this_salt = {}
+            for denom in active:
+                this_price.update({denom:0.0})
+                this_hash.update({denom:""})
+                this_salt.update({denom:""})
+
+            for denom in active:
+                for prices in result["swap_price_compare"]:
+                    if prices["market"] == denom:
+                        this_denom_err_flag = False
+                        if abs(prices["market_price"]/prices["swap_price"]-1.0) <= stop_oracle_trigger_recent_diverge:
+                            printandflush("prevoting " + denom + " : " + str(prices["market_price"]) + "(percent_change:" + str("{0:.4f}".format((prices["market_price"]/prices["swap_price"]-1.0)*100.0)) + "%)")
+                        else:
+                            alarm_content = denom + " price diversion at height " + str(height) + "! market_price:" + str("{0:.4f}".format(prices["market_price"])) + ", swap_price:" + str("{0:.4f}".format(prices["swap_price"]))
+                            alarm_content += "(percent_change:" + str("{0:.4f}".format((prices["market_price"]/prices["swap_price"]-1.0)*100.0)) + "%)"
+                            printandflush(alarm_content)
+                            try:
+                                requestURL = "https://api.telegram.org/bot" + str(telegram_token) + "/sendMessage?chat_id=" + telegram_chat_id + "&text="
+                                requestURL = requestURL + str(alarm_content)
+                                response = requests.get(requestURL, timeout=1)
+                            except:
+                                pass
+                            this_denom_err_flag = True
+
+                        this_salt[denom] = get_salt(str(time.time()))
+                        if this_denom_err_flag == False: # vote negative when this_denom_err_flag == True
+                            this_price[denom] = str("{0:.18f}".format(float(prices["market_price"])))
+                        else:
+                            this_price[denom] = str("{0:.18f}".format(float(-1)))
+                        this_hash[denom] = get_hash(this_salt[denom], this_price[denom], denom, validator)
+                        break
+        
+        if all_err_flag == True: # vote negative when all_err_flag == True
+            for denom in active:
+                this_price[denom] = str("{0:.18f}".format(float(-1)))
+                this_hash[denom] = get_hash(this_salt[denom], this_price[denom], denom, validator)
+        
+        printandflush("start voting on height " + str(height+1))
+        if last_prevoted_round != current_round:
+            printandflush("we don't have any prevote to vote. only prevote...")
+            broadcast_prevote(this_hash)
+        else:
+            # broadcast vote/prevote at the same time!
+            printandflush("broadcast vote/prevote at the same time...")
+            broadcast_all(last_price, last_salt, this_hash)
+
+        time.sleep(pause_broadcast)
+
+        # update last_prevoted_round
+        last_prevoted_round = next_height_round
+        last_price = {}
+        last_salt = {}
+        for denom in active:
+            last_price.update({denom:0.0})
+            last_salt.update({denom:""})
+        for denom in active:
+            last_price[denom] = this_price[denom]
+            last_salt[denom] = this_salt[denom]
+        last_swap_price = []
+        for item in swap_price:
+            last_swap_price.append(item)
+
+    else:
+        printandflush(str(height) + " : wait " + str((current_round+1)*round_block_num-height) + " blocks until this round ends...")
+
+    time.sleep(1)