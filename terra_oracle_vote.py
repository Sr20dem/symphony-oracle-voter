--- conflicted
+++ resolved
@@ -15,21 +15,15 @@
 import os
 import subprocess
 import time
-<<<<<<< HEAD
 import functools
-=======
 import asyncio
->>>>>>> 435dea38
 
 # External libraries - installation required:
 #  pip3 install --user -r requirements.txt
 #
 import requests
-<<<<<<< HEAD
 from prometheus_client import start_http_server, Summary, Counter, Gauge, Histogram
-=======
 import aiohttp
->>>>>>> 435dea38
 
 # User setup
 
@@ -257,7 +251,7 @@
 
 
 # get real fx rates
-@time_request('fcsapi-and-alphavantage')
+@time_request('alphavantage')
 def get_fx_rate():
     err_flag = False
     try:
@@ -291,7 +285,7 @@
                 api_result[list_number]["Realtime Currency Exchange Rate"]["5. Exchange Rate"])
             list_number = list_number +1 
     except:
-        METRIC_OUTBOUND_ERROR.labels('fcsapi-and-alphavantage').inc()
+        METRIC_OUTBOUND_ERROR.labels('alphavantage').inc()
         logger.exception("Error in get_fx_rate")
         err_flag = True
         result_real_fx = None
