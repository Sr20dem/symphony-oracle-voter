--- conflicted
+++ resolved
@@ -20,10 +20,7 @@
     start_http_server(int(metrics_port))
     logger.debug("starting http server")
     last_prevoted_round = 0
-<<<<<<< HEAD
     last_prevoted_epoch=0
-=======
->>>>>>> ec29322f
     last_price = {}
     last_salt = {}
     last_hash = []
@@ -33,24 +30,11 @@
 
     while True:
         latest_block_err_flag, height, latest_block_time = get_latest_block()
-<<<<<<< HEAD
         current_epoch_err_flag, current_epoch = get_current_epoch("minute")
         if (not current_epoch_err_flag
                 and not latest_block_err_flag
                 and current_epoch > last_prevoted_epoch):
 
-=======
-
-        if not latest_block_err_flag and height > last_height:
-            last_height = height
-
-            current_round = int(float(height - 1) / round_block_num)
-            next_height_round = int(float(height) / round_block_num)
-            num_blocks_till_next_round = (current_round + 1) * round_block_num - height
-
-            if next_height_round > last_prevoted_round and (
-                    num_blocks_till_next_round == 0 or num_blocks_till_next_round > 3):
->>>>>>> ec29322f
                 prices, active = get_prices()
                 prices = format_prices(prices)
 
